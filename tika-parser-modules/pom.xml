--- conflicted
+++ resolved
@@ -1,183 +1,179 @@
-<?xml version="1.0" encoding="UTF-8"?>
-<!--
-  Licensed to the Apache Software Foundation (ASF) under one
-  or more contributor license agreements.  See the NOTICE file
-  distributed with this work for additional information
-  regarding copyright ownership.  The ASF licenses this file
-  to you under the Apache License, Version 2.0 (the
-  "License"); you may not use this file except in compliance
-  with the License.  You may obtain a copy of the License at
-
-    http://www.apache.org/licenses/LICENSE-2.0
-
-  Unless required by applicable law or agreed to in writing,
-  software distributed under the License is distributed on an
-  "AS IS" BASIS, WITHOUT WARRANTIES OR CONDITIONS OF ANY
-  KIND, either express or implied.  See the License for the
-  specific language governing permissions and limitations
-  under the License.
--->
-<project xmlns="http://maven.apache.org/POM/4.0.0"
-    xmlns:xsi="http://www.w3.org/2001/XMLSchema-instance"
-    xsi:schemaLocation="http://maven.apache.org/POM/4.0.0 http://maven.apache.org/xsd/maven-4.0.0.xsd">
-  <modelVersion>4.0.0</modelVersion>
-  
-  <parent>
-    <groupId>org.apache.tika</groupId>
-    <artifactId>tika-parent</artifactId>
-    <version>2.0-SNAPSHOT</version>
-     <relativePath>../tika-parent/pom.xml</relativePath>
-  </parent>
-
-  <artifactId>tika-parser-modules</artifactId>
-  <packaging>pom</packaging>
-  <name>Apache Tika parser modules</name>
-  <url>http://tika.apache.org/</url>
-  
-  <properties>
-    <poi.version>3.14-beta1</poi.version>
-    <!-- NOTE: sync codec version with POI -->
-    <codec.version>1.9</codec.version>
-    <pdfbox.version>1.8.11</pdfbox.version>
-  </properties>
-
-  <modules>
-    <module>tika-parser-advanced-module</module>
-    <module>tika-parser-cad-module</module>
-    <module>tika-parser-code-module</module>
-    <module>tika-parser-crypto-module</module>
-    <module>tika-parser-database-module</module>
-    <module>tika-parser-ebook-module</module>
-    <module>tika-parser-journal-module</module>
-    <module>tika-parser-multimedia-module</module>
-    <module>tika-parser-office-module</module>
-    <module>tika-parser-package-module</module>
-    <module>tika-parser-pdf-module</module>
-    <module>tika-parser-scientific-module</module>
-    <module>tika-parser-text-module</module>
-    <module>tika-parser-web-module</module>
-  </modules>
-
-  <dependencies>
-      <dependency>
-      <groupId>org.osgi</groupId>
-      <artifactId>org.osgi.core</artifactId>
-      <scope>provided</scope>
-      <optional>true</optional>
-    </dependency>
+<?xml version="1.0" encoding="UTF-8"?>
+<!--
+  Licensed to the Apache Software Foundation (ASF) under one
+  or more contributor license agreements.  See the NOTICE file
+  distributed with this work for additional information
+  regarding copyright ownership.  The ASF licenses this file
+  to you under the Apache License, Version 2.0 (the
+  "License"); you may not use this file except in compliance
+  with the License.  You may obtain a copy of the License at
+
+    http://www.apache.org/licenses/LICENSE-2.0
+
+  Unless required by applicable law or agreed to in writing,
+  software distributed under the License is distributed on an
+  "AS IS" BASIS, WITHOUT WARRANTIES OR CONDITIONS OF ANY
+  KIND, either express or implied.  See the License for the
+  specific language governing permissions and limitations
+  under the License.
+-->
+<project xmlns="http://maven.apache.org/POM/4.0.0"
+    xmlns:xsi="http://www.w3.org/2001/XMLSchema-instance"
+    xsi:schemaLocation="http://maven.apache.org/POM/4.0.0 http://maven.apache.org/xsd/maven-4.0.0.xsd">
+  <modelVersion>4.0.0</modelVersion>
+  
+  <parent>
+    <groupId>org.apache.tika</groupId>
+    <artifactId>tika-parent</artifactId>
+    <version>2.0-SNAPSHOT</version>
+     <relativePath>../tika-parent/pom.xml</relativePath>
+  </parent>
+
+  <artifactId>tika-parser-modules</artifactId>
+  <packaging>pom</packaging>
+  <name>Apache Tika parser modules</name>
+  <url>http://tika.apache.org/</url>
+  
+  <properties>
+    <poi.version>3.14-beta1</poi.version>
+    <!-- NOTE: sync codec version with POI -->
+    <codec.version>1.9</codec.version>
+    <pdfbox.version>1.8.11</pdfbox.version>
+  </properties>
+
+  <modules>
+    <module>tika-parser-advanced-module</module>
+    <module>tika-parser-cad-module</module>
+    <module>tika-parser-code-module</module>
+    <module>tika-parser-crypto-module</module>
+    <module>tika-parser-database-module</module>
+    <module>tika-parser-ebook-module</module>
+    <module>tika-parser-journal-module</module>
+    <module>tika-parser-multimedia-module</module>
+    <module>tika-parser-office-module</module>
+    <module>tika-parser-package-module</module>
+    <module>tika-parser-pdf-module</module>
+    <module>tika-parser-scientific-module</module>
+    <module>tika-parser-text-module</module>
+    <module>tika-parser-web-module</module>
+  </modules>
+
+  <dependencies>
+      <dependency>
+      <groupId>org.osgi</groupId>
+      <artifactId>org.osgi.core</artifactId>
+      <scope>provided</scope>
+      <optional>true</optional>
+    </dependency>
+    <dependency>
+      <groupId>org.osgi</groupId>
+      <artifactId>org.osgi.compendium</artifactId>
+      <scope>provided</scope>
+      <optional>true</optional>
+    </dependency>
+    <!-- Test dependencies -->
     <dependency>
-      <groupId>org.osgi</groupId>
-      <artifactId>org.osgi.compendium</artifactId>
-      <scope>provided</scope>
-      <optional>true</optional>
-    </dependency>
-    <!-- Test dependencies -->
+      <groupId>org.apache.tika</groupId>
+      <artifactId>tika-core</artifactId>
+      <version>${project.version}</version>
+      <type>test-jar</type>
+      <scope>test</scope>
+    </dependency>
+    <dependency>
+      <groupId>${project.groupId}</groupId>
+      <artifactId>tika-test-resources</artifactId>
+      <version>${project.version}</version>
+      <type>test-jar</type>
+      <scope>test</scope>
+    </dependency>
     <dependency>
-<<<<<<< HEAD
-      <groupId>org.apache.tika</groupId>
-      <artifactId>tika-core</artifactId>
-      <version>${project.version}</version>
-      <type>test-jar</type>
-      <scope>test</scope>
-    </dependency>
-    <dependency>
-      <groupId>org.apache.tika</groupId>
-=======
-      <groupId>junit</groupId>
-      <artifactId>junit</artifactId>
-      <scope>test</scope>
-    </dependency>
-    <dependency>
-      <groupId>org.mockito</groupId>
-      <artifactId>mockito-core</artifactId>
-      <version>1.7</version>
-      <scope>test</scope>
-    </dependency>
-     <dependency>
-      <groupId>org.ops4j.pax.exam</groupId>
-      <artifactId>pax-exam-junit4</artifactId>
-      <scope>test</scope>
-    </dependency>
-    <dependency>
-      <groupId>org.ops4j.pax.exam</groupId>
-      <artifactId>pax-exam-container-native</artifactId>
-      <scope>test</scope>
-    </dependency>
-    <dependency>
-      <groupId>org.apache.felix</groupId>
-      <artifactId>org.apache.felix.framework</artifactId>
-      <scope>test</scope>
-    </dependency>
-    <dependency>
-      <groupId>org.ops4j.pax.exam</groupId>
-      <artifactId>pax-exam-link-assembly</artifactId>
-      <scope>test</scope>
-    </dependency>
-    <dependency>
-      <groupId>org.ops4j.pax.url</groupId>
-      <artifactId>pax-url-aether</artifactId>
-      <scope>test</scope>
-    </dependency>
-    <dependency>
-      <groupId>org.slf4j</groupId>
-      <artifactId>slf4j-simple</artifactId>
-      <scope>test</scope>
-    </dependency>
-    <dependency>
-      <groupId>javax.inject</groupId>
-      <artifactId>javax.inject</artifactId>
-      <scope>test</scope>
-    </dependency>
-    <dependency>
-      <groupId>${project.groupId}</groupId>
->>>>>>> c6d44760
-      <artifactId>tika-test-resources</artifactId>
-      <version>${project.version}</version>
-      <type>test-jar</type>
-      <scope>test</scope>
-    </dependency>
-    <dependency>
-      <groupId>org.mockito</groupId>
-      <artifactId>mockito-core</artifactId>
-      <version>1.7</version>
-      <scope>test</scope>
-    </dependency>
-    <dependency>
-      <groupId>org.slf4j</groupId>
-      <artifactId>slf4j-simple</artifactId>
-      <scope>test</scope>
-    </dependency>
-  </dependencies> 
-  <build>
-    <pluginManagement>
-      <plugins>
-        <plugin>
-          <groupId>org.apache.maven.plugins</groupId>
-          <artifactId>maven-dependency-plugin</artifactId>
-          <version>2.10</version>
-          <executions>
-            <execution>
-              <id>unpack</id>
-              <phase>compile</phase>
-              <goals>
-                <goal>unpack</goal>
-              </goals>
-              <configuration>
-                <artifactItems>
-                  <artifactItem>
-                    <groupId>${project.groupId}</groupId>
-                    <artifactId>tika-test-resources</artifactId>
-                    <version>${project.version}</version>
-                    <type>test-jar</type>
-                    <overWrite>true</overWrite>
-                    <outputDirectory>${project.build.testOutputDirectory}</outputDirectory>
-                  </artifactItem>
-                </artifactItems>
-              </configuration>
-            </execution>
-          </executions>
-        </plugin>
-      </plugins>
-    </pluginManagement>
-  </build>
+      <groupId>junit</groupId>
+      <artifactId>junit</artifactId>
+      <scope>test</scope>
+    </dependency>
+    <dependency>
+      <groupId>org.mockito</groupId>
+      <artifactId>mockito-core</artifactId>
+      <version>1.7</version>
+      <scope>test</scope>
+    </dependency>
+     <dependency>
+      <groupId>org.ops4j.pax.exam</groupId>
+      <artifactId>pax-exam-junit4</artifactId>
+      <scope>test</scope>
+    </dependency>
+    <dependency>
+      <groupId>org.ops4j.pax.exam</groupId>
+      <artifactId>pax-exam-container-native</artifactId>
+      <scope>test</scope>
+    </dependency>
+    <dependency>
+      <groupId>org.apache.felix</groupId>
+      <artifactId>org.apache.felix.framework</artifactId>
+      <scope>test</scope>
+    </dependency>
+    <dependency>
+      <groupId>org.ops4j.pax.exam</groupId>
+      <artifactId>pax-exam-link-assembly</artifactId>
+      <scope>test</scope>
+    </dependency>
+    <dependency>
+      <groupId>org.ops4j.pax.url</groupId>
+      <artifactId>pax-url-aether</artifactId>
+      <scope>test</scope>
+    </dependency>
+    <dependency>
+      <groupId>org.slf4j</groupId>
+      <artifactId>slf4j-simple</artifactId>
+      <scope>test</scope>
+    </dependency>
+    <dependency>
+      <groupId>javax.inject</groupId>
+      <artifactId>javax.inject</artifactId>
+      <scope>test</scope>
+    </dependency>
+    <dependency>
+      <groupId>org.mockito</groupId>
+      <artifactId>mockito-core</artifactId>
+      <version>1.7</version>
+      <scope>test</scope>
+    </dependency>
+    <dependency>
+      <groupId>org.slf4j</groupId>
+      <artifactId>slf4j-simple</artifactId>
+      <scope>test</scope>
+    </dependency>
+  </dependencies> 
+  <build>
+    <pluginManagement>
+      <plugins>
+        <plugin>
+          <groupId>org.apache.maven.plugins</groupId>
+          <artifactId>maven-dependency-plugin</artifactId>
+          <version>2.10</version>
+          <executions>
+            <execution>
+              <id>unpack</id>
+              <phase>compile</phase>
+              <goals>
+                <goal>unpack</goal>
+              </goals>
+              <configuration>
+                <artifactItems>
+                  <artifactItem>
+                    <groupId>${project.groupId}</groupId>
+                    <artifactId>tika-test-resources</artifactId>
+                    <version>${project.version}</version>
+                    <type>test-jar</type>
+                    <overWrite>true</overWrite>
+                    <outputDirectory>${project.build.testOutputDirectory}</outputDirectory>
+                  </artifactItem>
+                </artifactItems>
+              </configuration>
+            </execution>
+          </executions>
+        </plugin>
+      </plugins>
+    </pluginManagement>
+  </build>
 </project>