--- conflicted
+++ resolved
@@ -69,11 +69,8 @@
 
     @Test
     public void testLargeJson(@TempDir Path dir) throws Exception {
-<<<<<<< HEAD
         //TIKA-4154
-=======
         int len = StreamReadConstraints.DEFAULT_MAX_STRING_LEN + 100;
->>>>>>> 3273c44e
         StringBuilder sb = new StringBuilder();
         for (int i = 0; i < len; i++) {
             sb.append("v");
